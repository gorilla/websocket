// Copyright 2013 The Gorilla WebSocket Authors. All rights reserved.
// Use of this source code is governed by a BSD-style
// license that can be found in the LICENSE file.

package websocket

import (
	"bytes"
<<<<<<< HEAD
	"compress/flate"
=======
	"context"
>>>>>>> 66b9c49e
	"crypto/tls"
	"errors"
	"io"
	"io/ioutil"
	"net"
	"net/http"
	"net/http/httptrace"
	"net/url"
	"strings"
	"time"
)

// ErrBadHandshake is returned when the server response to opening handshake is
// invalid.
var ErrBadHandshake = errors.New("websocket: bad handshake")

var errInvalidCompression = errors.New("websocket: invalid compression negotiation")

// NewClient creates a new client connection using the given net connection.
// The URL u specifies the host and request URI. Use requestHeader to specify
// the origin (Origin), subprotocols (Sec-WebSocket-Protocol) and cookies
// (Cookie). Use the response.Header to get the selected subprotocol
// (Sec-WebSocket-Protocol) and cookies (Set-Cookie).
//
// If the WebSocket handshake fails, ErrBadHandshake is returned along with a
// non-nil *http.Response so that callers can handle redirects, authentication,
// etc.
//
// Deprecated: Use Dialer instead.
func NewClient(netConn net.Conn, u *url.URL, requestHeader http.Header, readBufSize, writeBufSize int) (c *Conn, response *http.Response, err error) {
	d := Dialer{
		ReadBufferSize:  readBufSize,
		WriteBufferSize: writeBufSize,
		NetDial: func(net, addr string) (net.Conn, error) {
			return netConn, nil
		},
	}
	return d.Dial(u.String(), requestHeader)
}

// A Dialer contains options for connecting to WebSocket server.
type Dialer struct {
	// NetDial specifies the dial function for creating TCP connections. If
	// NetDial is nil, net.Dial is used.
	NetDial func(network, addr string) (net.Conn, error)

	// NetDialContext specifies the dial function for creating TCP connections. If
	// NetDialContext is nil, net.DialContext is used.
	NetDialContext func(ctx context.Context, network, addr string) (net.Conn, error)

	// Proxy specifies a function to return a proxy for a given
	// Request. If the function returns a non-nil error, the
	// request is aborted with the provided error.
	// If Proxy is nil or returns a nil *URL, no proxy is used.
	Proxy func(*http.Request) (*url.URL, error)

	// TLSClientConfig specifies the TLS configuration to use with tls.Client.
	// If nil, the default configuration is used.
	TLSClientConfig *tls.Config

	// HandshakeTimeout specifies the duration for the handshake to complete.
	HandshakeTimeout time.Duration

	// ReadBufferSize and WriteBufferSize specify I/O buffer sizes. If a buffer
	// size is zero, then a useful default size is used. The I/O buffer sizes
	// do not limit the size of the messages that can be sent or received.
	ReadBufferSize, WriteBufferSize int

	// WriteBufferPool is a pool of buffers for write operations. If the value
	// is not set, then write buffers are allocated to the connection for the
	// lifetime of the connection.
	//
	// A pool is most useful when the application has a modest volume of writes
	// across a large number of connections.
	//
	// Applications should use a single pool for each unique value of
	// WriteBufferSize.
	WriteBufferPool BufferPool

	// Subprotocols specifies the client's requested subprotocols.
	Subprotocols []string

	// EnableCompression specify if the server should attempt to negotiate per
	// message compression (RFC 7692).
	EnableCompression bool

	// Jar specifies the cookie jar.
	// If Jar is nil, cookies are not sent in requests and ignored
	// in responses.
	Jar http.CookieJar

	// AllowClientContextTakeover specifies whether the server will negotiate client context
	// takeover for per message compression. Context takeover improves compression at the
	// the cost of using more memory.
	AllowClientContextTakeover bool
}

// Dial creates a new client connection by calling DialContext with a background context.
func (d *Dialer) Dial(urlStr string, requestHeader http.Header) (*Conn, *http.Response, error) {
	return d.DialContext(context.Background(), urlStr, requestHeader)
}

var errMalformedURL = errors.New("malformed ws or wss URL")

func hostPortNoPort(u *url.URL) (hostPort, hostNoPort string) {
	hostPort = u.Host
	hostNoPort = u.Host
	if i := strings.LastIndex(u.Host, ":"); i > strings.LastIndex(u.Host, "]") {
		hostNoPort = hostNoPort[:i]
	} else {
		switch u.Scheme {
		case "wss":
			hostPort += ":443"
		case "https":
			hostPort += ":443"
		default:
			hostPort += ":80"
		}
	}
	return hostPort, hostNoPort
}

// DefaultDialer is a dialer with all fields set to the default values.
var DefaultDialer = &Dialer{
	Proxy:            http.ProxyFromEnvironment,
	HandshakeTimeout: 45 * time.Second,
}

// nilDialer is dialer to use when receiver is nil.
var nilDialer = *DefaultDialer

// DialContext creates a new client connection. Use requestHeader to specify the
// origin (Origin), subprotocols (Sec-WebSocket-Protocol) and cookies (Cookie).
// Use the response.Header to get the selected subprotocol
// (Sec-WebSocket-Protocol) and cookies (Set-Cookie).
//
// The context will be used in the request and in the Dialer
//
// If the WebSocket handshake fails, ErrBadHandshake is returned along with a
// non-nil *http.Response so that callers can handle redirects, authentication,
// etcetera. The response body may not contain the entire response and does not
// need to be closed by the application.
func (d *Dialer) DialContext(ctx context.Context, urlStr string, requestHeader http.Header) (*Conn, *http.Response, error) {
	if d == nil {
		d = &nilDialer
	}

	challengeKey, err := generateChallengeKey()
	if err != nil {
		return nil, nil, err
	}

	u, err := url.Parse(urlStr)
	if err != nil {
		return nil, nil, err
	}

	switch u.Scheme {
	case "ws":
		u.Scheme = "http"
	case "wss":
		u.Scheme = "https"
	default:
		return nil, nil, errMalformedURL
	}

	if u.User != nil {
		// User name and password are not allowed in websocket URIs.
		return nil, nil, errMalformedURL
	}

	req := &http.Request{
		Method:     "GET",
		URL:        u,
		Proto:      "HTTP/1.1",
		ProtoMajor: 1,
		ProtoMinor: 1,
		Header:     make(http.Header),
		Host:       u.Host,
	}
	req = req.WithContext(ctx)

	// Set the cookies present in the cookie jar of the dialer
	if d.Jar != nil {
		for _, cookie := range d.Jar.Cookies(u) {
			req.AddCookie(cookie)
		}
	}

	// Set the request headers using the capitalization for names and values in
	// RFC examples. Although the capitalization shouldn't matter, there are
	// servers that depend on it. The Header.Set method is not used because the
	// method canonicalizes the header names.
	req.Header["Upgrade"] = []string{"websocket"}
	req.Header["Connection"] = []string{"Upgrade"}
	req.Header["Sec-WebSocket-Key"] = []string{challengeKey}
	req.Header["Sec-WebSocket-Version"] = []string{"13"}
	if len(d.Subprotocols) > 0 {
		req.Header["Sec-WebSocket-Protocol"] = []string{strings.Join(d.Subprotocols, ", ")}
	}
	for k, vs := range requestHeader {
		switch {
		case k == "Host":
			if len(vs) > 0 {
				req.Host = vs[0]
			}
		case k == "Upgrade" ||
			k == "Connection" ||
			k == "Sec-Websocket-Key" ||
			k == "Sec-Websocket-Version" ||
			k == "Sec-Websocket-Extensions" ||
			(k == "Sec-Websocket-Protocol" && len(d.Subprotocols) > 0):
			return nil, nil, errors.New("websocket: duplicate header not allowed: " + k)
		case k == "Sec-Websocket-Protocol":
			req.Header["Sec-WebSocket-Protocol"] = vs
		default:
			req.Header[k] = vs
		}
	}

	switch {
	case d.EnableCompression && d.AllowClientContextTakeover:
		req.Header.Set("Sec-Websocket-Extensions", "permessage-deflate; server_max_window_bits=15; client_max_window_bits=15")
	case d.EnableCompression:
		req.Header.Set("Sec-Websocket-Extensions", "permessage-deflate; server_no_context_takeover; client_no_context_takeover")
	}

	if d.HandshakeTimeout != 0 {
		var cancel func()
		ctx, cancel = context.WithTimeout(ctx, d.HandshakeTimeout)
		defer cancel()
	}

	// Get network dial function.
	var netDial func(network, add string) (net.Conn, error)

	if d.NetDialContext != nil {
		netDial = func(network, addr string) (net.Conn, error) {
			return d.NetDialContext(ctx, network, addr)
		}
	} else if d.NetDial != nil {
		netDial = d.NetDial
	} else {
		netDialer := &net.Dialer{}
		netDial = func(network, addr string) (net.Conn, error) {
			return netDialer.DialContext(ctx, network, addr)
		}
	}

	// If needed, wrap the dial function to set the connection deadline.
	if deadline, ok := ctx.Deadline(); ok {
		forwardDial := netDial
		netDial = func(network, addr string) (net.Conn, error) {
			c, err := forwardDial(network, addr)
			if err != nil {
				return nil, err
			}
			err = c.SetDeadline(deadline)
			if err != nil {
				c.Close()
				return nil, err
			}
			return c, nil
		}
	}

	// If needed, wrap the dial function to connect through a proxy.
	if d.Proxy != nil {
		proxyURL, err := d.Proxy(req)
		if err != nil {
			return nil, nil, err
		}
		if proxyURL != nil {
			dialer, err := proxy_FromURL(proxyURL, netDialerFunc(netDial))
			if err != nil {
				return nil, nil, err
			}
			netDial = dialer.Dial
		}
	}

	hostPort, hostNoPort := hostPortNoPort(u)
	trace := httptrace.ContextClientTrace(ctx)
	if trace != nil && trace.GetConn != nil {
		trace.GetConn(hostPort)
	}

	netConn, err := netDial("tcp", hostPort)
	if trace != nil && trace.GotConn != nil {
		trace.GotConn(httptrace.GotConnInfo{
			Conn: netConn,
		})
	}
	if err != nil {
		return nil, nil, err
	}

	defer func() {
		if netConn != nil {
			netConn.Close()
		}
	}()

	if u.Scheme == "https" {
		cfg := cloneTLSConfig(d.TLSClientConfig)
		if cfg.ServerName == "" {
			cfg.ServerName = hostNoPort
		}
		tlsConn := tls.Client(netConn, cfg)
		netConn = tlsConn

		var err error
		if trace != nil {
			err = doHandshakeWithTrace(trace, tlsConn, cfg)
		} else {
			err = doHandshake(tlsConn, cfg)
		}

		if err != nil {
			return nil, nil, err
		}
	}

	conn := newConn(netConn, false, d.ReadBufferSize, d.WriteBufferSize, d.WriteBufferPool, nil, nil)

	if err := req.Write(netConn); err != nil {
		return nil, nil, err
	}

	if trace != nil && trace.GotFirstResponseByte != nil {
		if peek, err := conn.br.Peek(1); err == nil && len(peek) == 1 {
			trace.GotFirstResponseByte()
		}
	}

	resp, err := http.ReadResponse(conn.br, req)
	if err != nil {
		return nil, nil, err
	}

	if d.Jar != nil {
		if rc := resp.Cookies(); len(rc) > 0 {
			d.Jar.SetCookies(u, rc)
		}
	}

	if resp.StatusCode != 101 ||
		!strings.EqualFold(resp.Header.Get("Upgrade"), "websocket") ||
		!strings.EqualFold(resp.Header.Get("Connection"), "upgrade") ||
		resp.Header.Get("Sec-Websocket-Accept") != computeAcceptKey(challengeKey) {
		// Before closing the network connection on return from this
		// function, slurp up some of the response to aid application
		// debugging.
		buf := make([]byte, 1024)
		n, _ := io.ReadFull(resp.Body, buf)
		resp.Body = ioutil.NopCloser(bytes.NewReader(buf[:n]))
		return nil, resp, ErrBadHandshake
	}

	for _, ext := range parseExtensions(resp.Header) {
		if ext[""] != "permessage-deflate" {
			continue
		}

		_, cmwb := ext["client_max_window_bits"]
		_, smwb := ext["server_max_window_bits"]

		switch {
		case cmwb && smwb:
			var wf contextTakeoverWriterFactory
			conn.newCompressionWriter = wf.newCompressionWriter

			var rf contextTakeoverReaderFactory
			fr := flate.NewReader(nil)
			rf.fr = fr
			conn.newDecompressionReader = rf.newDeCompressionReader
		default:
			conn.newCompressionWriter = compressNoContextTakeover
			conn.newDecompressionReader = decompressNoContextTakeover
		}

		break
	}

	resp.Body = ioutil.NopCloser(bytes.NewReader([]byte{}))
	conn.subprotocol = resp.Header.Get("Sec-Websocket-Protocol")

	netConn.SetDeadline(time.Time{})
	netConn = nil // to avoid close in defer.
	return conn, resp, nil
}

func doHandshake(tlsConn *tls.Conn, cfg *tls.Config) error {
	if err := tlsConn.Handshake(); err != nil {
		return err
	}
	if !cfg.InsecureSkipVerify {
		if err := tlsConn.VerifyHostname(cfg.ServerName); err != nil {
			return err
		}
	}
	return nil
}<|MERGE_RESOLUTION|>--- conflicted
+++ resolved
@@ -6,11 +6,8 @@
 
 import (
 	"bytes"
-<<<<<<< HEAD
 	"compress/flate"
-=======
 	"context"
->>>>>>> 66b9c49e
 	"crypto/tls"
 	"errors"
 	"io"
