// Copyright 2013 The Gorilla WebSocket Authors. All rights reserved.
// Use of this source code is governed by a BSD-style
// license that can be found in the LICENSE file.

package websocket

import (
	"bufio"
	"compress/flate"
	"errors"
	"net"
	"net/http"
	"net/url"
	"strings"
	"time"
)

// HandshakeError describes an error with the handshake from the peer.
type HandshakeError struct {
	message string
}

func (e HandshakeError) Error() string { return e.message }

// Upgrader specifies parameters for upgrading an HTTP connection to a
// WebSocket connection.
type Upgrader struct {
	// HandshakeTimeout specifies the duration for the handshake to complete.
	HandshakeTimeout time.Duration

	// ReadBufferSize and WriteBufferSize specify I/O buffer sizes. If a buffer
	// size is zero, then buffers allocated by the HTTP server are used. The
	// I/O buffer sizes do not limit the size of the messages that can be sent
	// or received.
	ReadBufferSize, WriteBufferSize int

	// Subprotocols specifies the server's supported protocols in order of
	// preference. If this field is set, then the Upgrade method negotiates a
	// subprotocol by selecting the first match in this list with a protocol
	// requested by the client.
	Subprotocols []string

	// Error specifies the function for generating HTTP error responses. If Error
	// is nil, then http.Error is used to generate the HTTP response.
	Error func(w http.ResponseWriter, r *http.Request, status int, reason error)

	// CheckOrigin returns true if the request Origin header is acceptable. If
	// CheckOrigin is nil, then a safe default is used: return false if the
	// Origin request header is present and the origin host is not equal to
	// request Host header.
	//
	// A CheckOrigin function should carefully validate the request origin to
	// prevent cross-site request forgery.
	CheckOrigin func(r *http.Request) bool

	// EnableCompression specify if the server should attempt to negotiate per
	// message compression (RFC 7692).
	EnableCompression bool

	// AllowServerContextTakeover specifies whether the server will negotiate server context
	// takeover for per message compression.  Context takeover improves compression at the
	// cost of using more memory.
	AllowServerContextTakeover bool
}

func (u *Upgrader) returnError(w http.ResponseWriter, r *http.Request, status int, reason string) (*Conn, error) {
	err := HandshakeError{reason}
	if u.Error != nil {
		u.Error(w, r, status, err)
	} else {
		w.Header().Set("Sec-Websocket-Version", "13")
		http.Error(w, http.StatusText(status), status)
	}
	return nil, err
}

// checkSameOrigin returns true if the origin is not set or is equal to the request host.
func checkSameOrigin(r *http.Request) bool {
	origin := r.Header["Origin"]
	if len(origin) == 0 {
		return true
	}
	u, err := url.Parse(origin[0])
	if err != nil {
		return false
	}
	return equalASCIIFold(u.Host, r.Host)
}

func (u *Upgrader) selectSubprotocol(r *http.Request, responseHeader http.Header) string {
	if u.Subprotocols != nil {
		clientProtocols := Subprotocols(r)
		for _, serverProtocol := range u.Subprotocols {
			for _, clientProtocol := range clientProtocols {
				if clientProtocol == serverProtocol {
					return clientProtocol
				}
			}
		}
	} else if responseHeader != nil {
		return responseHeader.Get("Sec-Websocket-Protocol")
	}
	return ""
}

// Upgrade upgrades the HTTP server connection to the WebSocket protocol.
//
// The responseHeader is included in the response to the client's upgrade
// request. Use the responseHeader to specify cookies (Set-Cookie) and the
// application negotiated subprotocol (Sec-WebSocket-Protocol).
//
// If the upgrade fails, then Upgrade replies to the client with an HTTP error
// response.
func (u *Upgrader) Upgrade(w http.ResponseWriter, r *http.Request, responseHeader http.Header) (*Conn, error) {
	const badHandshake = "websocket: the client is not using the websocket protocol: "

	if !tokenListContainsValue(r.Header, "Connection", "upgrade") {
		return u.returnError(w, r, http.StatusBadRequest, badHandshake+"'upgrade' token not found in 'Connection' header")
	}

	if !tokenListContainsValue(r.Header, "Upgrade", "websocket") {
		return u.returnError(w, r, http.StatusBadRequest, badHandshake+"'websocket' token not found in 'Upgrade' header")
	}

	if r.Method != "GET" {
		return u.returnError(w, r, http.StatusMethodNotAllowed, badHandshake+"request method is not GET")
	}

	if !tokenListContainsValue(r.Header, "Sec-Websocket-Version", "13") {
		return u.returnError(w, r, http.StatusBadRequest, "websocket: unsupported version: 13 not found in 'Sec-Websocket-Version' header")
	}

	if _, ok := responseHeader["Sec-Websocket-Extensions"]; ok {
		return u.returnError(w, r, http.StatusInternalServerError, "websocket: application specific 'Sec-WebSocket-Extensions' headers are unsupported")
	}

	checkOrigin := u.CheckOrigin
	if checkOrigin == nil {
		checkOrigin = checkSameOrigin
	}
	if !checkOrigin(r) {
		return u.returnError(w, r, http.StatusForbidden, "websocket: request origin not allowed by Upgrader.CheckOrigin")
	}

	challengeKey := r.Header.Get("Sec-Websocket-Key")
	if challengeKey == "" {
		return u.returnError(w, r, http.StatusBadRequest, "websocket: not a websocket handshake: `Sec-WebSocket-Key' header is missing or blank")
	}

	subprotocol := u.selectSubprotocol(r, responseHeader)

	// Negotiate PMCE
	var (
		compress        bool
		contextTakeover bool
	)
	if u.EnableCompression {
		for _, ext := range parseExtensions(r.Header) {
			// map[string]string{"":"permessage-deflate", "client_max_window_bits":""}
			// detect context-takeover from client_max_window_bits
			if ext[""] == "permessage-deflate" {
				compress = true
			}

			if _, ok := ext["client_max_window_bits"]; ok {
				contextTakeover = true
			}
		}
	}

	var (
		netConn net.Conn
		err     error
	)

	h, ok := w.(http.Hijacker)
	if !ok {
		return u.returnError(w, r, http.StatusInternalServerError, "websocket: response does not implement http.Hijacker")
	}
	var brw *bufio.ReadWriter
	netConn, brw, err = h.Hijack()
	if err != nil {
		return u.returnError(w, r, http.StatusInternalServerError, err.Error())
	}

	if brw.Reader.Buffered() > 0 {
		netConn.Close()
		return nil, errors.New("websocket: client sent data before handshake is complete")
	}

	c := newConnBRW(netConn, true, u.ReadBufferSize, u.WriteBufferSize, brw)
	c.subprotocol = subprotocol

	if compress {
		switch {
		case contextTakeover && u.AllowServerContextTakeover:
			var wf contextTakeoverWriterFactory
			c.newCompressionWriter = wf.newCompressionWriter

			var rf contextTakeoverReaderFactory
			fr := flate.NewReader(nil)
			rf.fr = fr
			c.newDecompressionReader = rf.newDeCompressionReader
		default:
			c.newCompressionWriter = compressNoContextTakeover
			c.newDecompressionReader = decompressNoContextTakeover
		}
	}

	p := c.writeBuf[:0]
	p = append(p, "HTTP/1.1 101 Switching Protocols\r\nUpgrade: websocket\r\nConnection: Upgrade\r\nSec-WebSocket-Accept: "...)
	p = append(p, computeAcceptKey(challengeKey)...)
	p = append(p, "\r\n"...)
	if c.subprotocol != "" {
		p = append(p, "Sec-WebSocket-Protocol: "...)
		p = append(p, c.subprotocol...)
		p = append(p, "\r\n"...)
	}
	if compress {
<<<<<<< HEAD
		switch {
		case contextTakeover && u.AllowServerContextTakeover:
			p = append(p, "Sec-Websocket-Extensions: permessage-deflate; server_max_window_bits=15; client_max_window_bits=15\r\n"...)
		default:
			p = append(p, "Sec-Websocket-Extensions: permessage-deflate; server_no_context_takeover; client_no_context_takeover\r\n"...)
		}
=======
		p = append(p, "Sec-WebSocket-Extensions: permessage-deflate; server_no_context_takeover; client_no_context_takeover\r\n"...)
>>>>>>> 21ab95fa
	}
	for k, vs := range responseHeader {
		if k == "Sec-Websocket-Protocol" {
			continue
		}
		for _, v := range vs {
			p = append(p, k...)
			p = append(p, ": "...)
			for i := 0; i < len(v); i++ {
				b := v[i]
				if b <= 31 {
					// prevent response splitting.
					b = ' '
				}
				p = append(p, b)
			}
			p = append(p, "\r\n"...)
		}
	}
	p = append(p, "\r\n"...)

	// Clear deadlines set by HTTP server.
	netConn.SetDeadline(time.Time{})

	if u.HandshakeTimeout > 0 {
		netConn.SetWriteDeadline(time.Now().Add(u.HandshakeTimeout))
	}
	if _, err = netConn.Write(p); err != nil {
		netConn.Close()
		return nil, err
	}
	if u.HandshakeTimeout > 0 {
		netConn.SetWriteDeadline(time.Time{})
	}

	return c, nil
}

// Upgrade upgrades the HTTP server connection to the WebSocket protocol.
//
// Deprecated: Use websocket.Upgrader instead.
//
// Upgrade does not perform origin checking. The application is responsible for
// checking the Origin header before calling Upgrade. An example implementation
// of the same origin policy check is:
//
//	if req.Header.Get("Origin") != "http://"+req.Host {
//		http.Error(w, "Origin not allowed", http.StatusForbidden)
//		return
//	}
//
// If the endpoint supports subprotocols, then the application is responsible
// for negotiating the protocol used on the connection. Use the Subprotocols()
// function to get the subprotocols requested by the client. Use the
// Sec-Websocket-Protocol response header to specify the subprotocol selected
// by the application.
//
// The responseHeader is included in the response to the client's upgrade
// request. Use the responseHeader to specify cookies (Set-Cookie) and the
// negotiated subprotocol (Sec-Websocket-Protocol).
//
// The connection buffers IO to the underlying network connection. The
// readBufSize and writeBufSize parameters specify the size of the buffers to
// use. Messages can be larger than the buffers.
//
// If the request is not a valid WebSocket handshake, then Upgrade returns an
// error of type HandshakeError. Applications should handle this error by
// replying to the client with an HTTP error response.
func Upgrade(w http.ResponseWriter, r *http.Request, responseHeader http.Header, readBufSize, writeBufSize int) (*Conn, error) {
	u := Upgrader{ReadBufferSize: readBufSize, WriteBufferSize: writeBufSize}
	u.Error = func(w http.ResponseWriter, r *http.Request, status int, reason error) {
		// don't return errors to maintain backwards compatibility
	}
	u.CheckOrigin = func(r *http.Request) bool {
		// allow all connections by default
		return true
	}
	return u.Upgrade(w, r, responseHeader)
}

// Subprotocols returns the subprotocols requested by the client in the
// Sec-Websocket-Protocol header.
func Subprotocols(r *http.Request) []string {
	h := strings.TrimSpace(r.Header.Get("Sec-Websocket-Protocol"))
	if h == "" {
		return nil
	}
	protocols := strings.Split(h, ",")
	for i := range protocols {
		protocols[i] = strings.TrimSpace(protocols[i])
	}
	return protocols
}

// IsWebSocketUpgrade returns true if the client requested upgrade to the
// WebSocket protocol.
func IsWebSocketUpgrade(r *http.Request) bool {
	return tokenListContainsValue(r.Header, "Connection", "upgrade") &&
		tokenListContainsValue(r.Header, "Upgrade", "websocket")
}<|MERGE_RESOLUTION|>--- conflicted
+++ resolved
@@ -217,16 +217,12 @@
 		p = append(p, "\r\n"...)
 	}
 	if compress {
-<<<<<<< HEAD
 		switch {
 		case contextTakeover && u.AllowServerContextTakeover:
 			p = append(p, "Sec-Websocket-Extensions: permessage-deflate; server_max_window_bits=15; client_max_window_bits=15\r\n"...)
 		default:
 			p = append(p, "Sec-Websocket-Extensions: permessage-deflate; server_no_context_takeover; client_no_context_takeover\r\n"...)
 		}
-=======
-		p = append(p, "Sec-WebSocket-Extensions: permessage-deflate; server_no_context_takeover; client_no_context_takeover\r\n"...)
->>>>>>> 21ab95fa
 	}
 	for k, vs := range responseHeader {
 		if k == "Sec-Websocket-Protocol" {
