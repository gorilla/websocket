--- conflicted
+++ resolved
@@ -1,11 +1,7 @@
 module github.com/gorilla/websocket
 
-<<<<<<< HEAD
 go 1.20
-=======
-go 1.12
 
 retract (
     v1.5.2 // tag accidentally overwritten
-)
->>>>>>> 227456c3
+)